--- conflicted
+++ resolved
@@ -1,174 +1,4 @@
-<<<<<<< HEAD
-Melder is a next-generation, lightweight, high-performance, thread-safe system for Dependency Injection (DI) and Modular Scoped Execution — built for the future of Python 3.13+ and the no-GIL era.
-
-Melder doesn’t just inject dependencies.  
-It **builds dynamic, permissioned, scoped execution graphs**, enabling services to resolve, interact, and scale cleanly — without rigid factory bloat, fragile wiring, or hidden coupling.
-
-Designed for **clarity**, **modularity**, and **speed**,  
-Melder melds your services together with minimal overhead — supporting transient, scoped, and singleton lifetimes with true lifecycle management.
-
-Built for serious architectures, Melder is **thread-safe by design**, enabling safe concurrent service resolution across multiple threads without sacrificing performance — and ready to thrive in Python’s new free-threading world.
-
-> **"Meld your services. Forge your system. Awaken your inner digital sorcerer."**
-
-Melder is not just another helper library.  
-Melder solves Dependency Injection’s problems by evolving it into scoped dynamic modular execution — without losing its soul.
-
----
-
-## 🧠 Why Use a Dependency Injection Container?
-
-Using a Dependency Injection (DI) container like Melder provides deep structural advantages:
-
-- 🧩 **Loose Coupling**  
-  DI allows components to depend on *abstractions* rather than *concrete implementations*, making your codebase modular, flexible, and easier to evolve.
-
-- 🔁 **Circular Reference Management**  
-  Complex interdependent services (like database handlers, background workers, API clients) are easier to construct without getting trapped in manual wiring or circular import nightmares.
-
-- 🧹 **Centralized Object Management**  
-  By controlling service lifetimes (singleton, scoped, transient) through the container, you eliminate the hidden mess of manually constructed objects sprinkled across the app.
-
-- 🛠️ **Cleaner Architecture**  
-  Services are automatically composed and injected where needed — no more "global variables" or fragile manual dependency wiring.
-
-- 🗂️ **Dependency Traceability**  
-  You know exactly what depends on what, because it's all wired through a single, auditable registration process.
-
-- 🚮 **Better Resource Cleanup**  
-  Scoped services can be automatically disposed of when the scope ends, helping manage memory, close connections, and release resources cleanly.
-
-- ⚡ **Faster Changes, Less Risk**  
-  Need to swap a database backend, or inject a mock service for testing?  
-  Update the container bindings — no need to touch dozens of files.
-
-- 🌱 **Scales With Your Codebase**  
-  Whether you're managing 5 services or 500, a DI container helps you scale cleanly without losing track of your architecture.
-
----
-
-## 🧱 Philosophy: No More Technical Debt
-
-With the removal of Python's greatest technical debt — the Global Interpreter Lock (GIL) —  
-there are no more excuses.
-
-**Melder is not just another helper library.**  
-It is a foundation for serious Python systems built for the no-GIL, fully concurrent future.
-
-For decades, Python survived without true Dependency Injection because it could get away with it:  
-- Scripts were small.  
-- Services were short-lived.  
-- Single-threaded execution papered over architecture flaws.
-- Tools like multiprocessing as a crutch
-
-**But those days are over. It's time to move forward**
-
-Python 3.13+ introduces true multithreading, unlocking possibilities the language has never seriously supported before.  
-**The lack of real, thread-safe service containers is no longer tolerable.**  
-Systems will scale wider, codebases will grow larger, and architectural discipline will become mandatory.
-
-Melder is designed for **projects of any size**:
-- From small apps with a handful of services,
-- To massive architectures with **millions of lines of code**,
-- To high-concurrency systems where thread-safety, lifetime management, and composability are not optional — they are survival.
-
-No more duct tape.  
-No more hard-coded spaghetti.  
-No more "just pass the config around" hacks.
-
-We are building **the future of Python** —  
-**modular, fast, clear, and built to last.**
-
----
-
-
-
-## 🚀 Why Melder?
-
-- ⚡ **Fast**: Built for speed and zero-dependency overhead — no slow reflection hacks or runtime magic.
-- 🛠️ **Lightweight**: Small, surgical core — easy to learn, powerful to extend without pulling in massive frameworks.
-- 🧠 **True Scoping**: Full support for transient, scoped, and singleton services — with real scope boundaries, not faked with globals.
-- 🔍 **Observability** *(Upcoming)*: Built-in diagnostics and dependency graph visualization — making your architecture visible, not invisible.
-- 🌐 **Modern Python**: Designed for Python 3.13+ and fully compatible with the new concurrency era.
-- 🧬 **No-GIL Ready**: Engineered to thrive in Python’s new free-threading world — no multiprocessing crutches needed.
-- 🛡️ **Thread-Safe by Design**: Safe concurrent resolution across threads — not an afterthought, but a first-class feature.
-- 🧠 **Explicit, Not Magical** *(Maybe...)*: No hidden behavior. No auto-wiring messes. You control what gets built and how.
-- 🧠 **System Architecture First**: Melder isn't just about convenience — it's about forging scalable, maintainable, high-concurrency systems.
-
----
-
-## 📦 Installation
-
-Coming soon after initial release.
-
-Once published, you will be able to install Melder via pip:
-
-~~~
-pip install melder
-~~~
-
----
-
-## ✨ Quickstart Example
-
-Register services and resolve them easily:
-
-~~~
-from melder import spellbook
-
-spellbook = spellbook()
-
-# Register a singleton service
-class DatabaseConnection:
-    ...
-
-spellbook.bind(DatabaseConnection, existence='unique')
-
-# Resolve the service
-db = spellbook.meld(DatabaseConnection)
-~~~
-
-Scopes (planned for v0.3):
-
-~~~
-with spellbook.conduit() as conduit:
-    service = conduit.meld(DatabaseConnection)
-~~~
-
----
-
-## 📚 Planned Features
-
-- [x] Singleton, Transient, and Scoped lifetimes
-- [x] Factory-based registrations
-- [ ] Constructor injection (auto-resolve init arguments)
-- [ ] Lazy service resolution
-- [ ] Dependency graph visualization
-- [ ] Async service resolution
-- [ ] Diagnostics and profiling
-
-See the full [Roadmap](ROADMAP.md) for detailed version milestones.
-
----
-
-## 🛤 Roadmap
-
-| Version | Focus |
-|:---|:---|
-| v0.1 | Basic registration and resolution |
-| v0.2 | Factories and instance binding |
-| v0.3 | Scoping support |
-| v0.4 | Advanced cleanup and disposal |
-| v0.5 | Decorators and helper utilities |
-| v0.6 | Dependency graphs and visualization |
-| v0.7 | Constructor injection and multiple resolutions |
-| v0.8 | Async support |
-| v0.9 | Diagnostics and profiling |
-| v1.0 | Full production release |
-
-=======
 This is a placeholder
->>>>>>> 19fa177d
 ---
 
 ## 📖 Documentation
